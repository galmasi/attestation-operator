apiVersion: apps/v1
kind: DaemonSet
metadata:
  name: {{ include "agent.fullname" . }}
  labels:
    {{- include "agent.labels" . | nindent 4 }}
spec:
  selector:
    matchLabels:
      {{- include "agent.selectorLabels" . | nindent 6 }}
  template:
    metadata:
      {{- with .Values.podAnnotations }}
      annotations:
        {{- toYaml . | nindent 8 }}
      {{- end }}
      labels:
        {{- include "agent.selectorLabels" . | nindent 8 }}
    spec:
      {{- with .Values.imagePullSecrets }}
      imagePullSecrets:
        {{- toYaml . | nindent 8 }}
      {{- end }}
      serviceAccountName: {{ include "agent.serviceAccountName" . }}
      initContainers:
        - name: {{ .Chart.Name }}-init
          env:
            - name: POD_IP
              valueFrom:
                fieldRef:
                  fieldPath: status.podIP
          envFrom:
            - configMapRef:
                name: {{ include "agent.configMap" . }}
            - secretRef:
                name: {{ include "keylime.ca.secret.password" . }}
          securityContext:
<<<<<<< HEAD
            {{- include "agent.secctx" . | nindent 12 }}
          image: "{{ .Values.initImage.repository }}:{{ .Values.initImage.tag | default .Chart.AppVersion }}"
=======
            {{- toYaml .Values.initSecurityContext | nindent 12 }}
          image: '{{- include "agent.initImage.repository" . }}:{{- include "agent.initImage.tag" .}}'
>>>>>>> 685647a1
          imagePullPolicy: {{ .Values.initImage.pullPolicy }}
          volumeMounts:
            - name: certs
              mountPath: /certs
            - name: cvca-certs
              mountPath: /keylime/cv_ca/
              readOnly: true
            - name: tmpfs
              mountPath: /tmp
          command:
            - /bin/bash
            - -c
            - |
              # fail if any of the commands fail
              set -e

              # copy the CA directory where we'll generate the certs from
              cp -Rv /keylime/cv_ca /tmp/
              cd /tmp/cv_ca

              # now generate a new cert for the agent
              # we need to do this on every start as the pod IP changes which is being used as the connection address
              keylime_ca -d /tmp/cv_ca --command create --name "$POD_IP"

              # copy them to the expected destinations
              cp -v /tmp/cv_ca/${POD_IP}-private.pem /certs/server-private.pem
              cp -v /tmp/cv_ca/${POD_IP}-cert.crt /certs/server-cert.crt
      containers:
        - name: {{ .Chart.Name }}
          env:
            - name: KEYLIME_AGENT_CONTACT_IP
              valueFrom:
                fieldRef:
                  fieldPath: status.podIP
            # being populated by the init container
            - name: KEYLIME_AGENT_SERVER_KEY
              value: "/etc/keylime/agent/server/certs/server-private.pem"
            - name: KEYLIME_AGENT_SERVER_CERT
              value: "/etc/keylime/agent/server/certs/server-cert.crt"
            # we cannot really change this as this is tied to the way how the daemonset works
            # this is why we will keep this setting here as opposed to the config map
            - name: KEYLIME_AGENT_RUN_AS
              value: ""
            # tied to the host mount
            - name: KEYLIME_AGENT_AGENT_DATA_PATH
              value: "/var/lib/keylime-persistent/agent_data.json"
            - name: RUST_LOG
              value: "{{ default "keylime_agent=info" .Values.rustLog }}"
          envFrom:
            - configMapRef:
                name: {{ include "agent.configMap" . }}
          securityContext:
            {{- include "agent.secctx" . | nindent 12 }}
          image: '{{- include "agent.image.repository" . }}:{{- include "agent.image.tag" .}}'
          imagePullPolicy: {{ .Values.image.pullPolicy }}
          ports:
            - name: agent
              containerPort: {{ .Values.service.port }}
              protocol: TCP
          volumeMounts:
            - name: certs
              mountPath: /etc/keylime/agent/server/certs
              readOnly: true
            - name: cvca-certs
              mountPath: /var/lib/keylime/cv_ca/
              readOnly: true
            - name: persistent
              mountPath: /var/lib/keylime-persistent
            - name: secure
              mountPath: /var/lib/keylime/secure
            - name: securityfs
              mountPath: /sys/kernel/security
              readOnly: true
            - name: tmpfs
              mountPath: /tmp
          resources:
            {{- include "agent.resources" . | nindent 12 }}
      volumes:
        - name: securityfs
          hostPath:
            path: /sys/kernel/security
            type: Directory
        - name: persistent
          hostPath:
            path: /var/lib/keylime
            type: DirectoryOrCreate
        - name: secure
          emptyDir:
            medium: Memory
            sizeLimit: 10Mi
        - name: certs
          emptyDir:
            medium: Memory
            sizeLimit: 10Mi
        - name: cvca-certs
          secret:
            defaultMode: 420
            secretName: "{{ include "agent.cvca.secret" . }}"
        - name: tmpfs
          emptyDir: {}

      {{- with .Values.nodeSelector }}
      nodeSelector:
        {{- toYaml . | nindent 8 }}
      {{- end }}
      {{- with .Values.affinity }}
      affinity:
        {{- toYaml . | nindent 8 }}
      {{- end }}
      {{- with .Values.tolerations }}
      tolerations:
        {{- toYaml . | nindent 8 }}
      {{- end }}

{{ if .Values.plugin_enabled }}
---
apiVersion: apps/v1
kind: DaemonSet
metadata:
  name: {{ include "agent.fullname" . }}-devplugin
  labels:
    {{- include "agent.labels" . | nindent 4 }}
spec:
  selector:
    matchLabels:
      {{- include "agentplugin.selectorLabels" . | nindent 6 }}
  template:
    metadata:
      {{- with .Values.podAnnotations }}
      annotations:
        {{- toYaml . | nindent 8 }}
      {{- end }}
      labels:
        {{- include "agentplugin.selectorLabels" . | nindent 8 }}
    spec:
      {{- with .Values.imagePullSecrets }}
      imagePullSecrets:
        {{- toYaml . | nindent 8 }}
      {{- end }}
      serviceAccountName: {{ include "agent.serviceAccountName" . }}
      containers:
        - name: {{ .Chart.Name }}-devplugin
          image: "{{ .Values.pluginimage.repository }}:{{ .Values.pluginimage.tag | default .Chart.AppVersion }}"
          imagePullPolicy: {{ .Values.image.pullPolicy }}
          securityContext:
            readOnlyRootFilesystem: true
            allowPrivilegeEscalation: false
            capabilities:
              drop: ["ALL"]
            runAsNonRoot: false
            runAsUser: 0
            runAsGroup: 0
          volumeMounts:
          - name: device-plugins
            mountPath: /var/lib/kubelet/device-plugins
      volumes:
        - name: device-plugins
          hostPath:
            path: /var/lib/kubelet/device-plugins

      {{- with .Values.nodeSelector }}
      nodeSelector:
        {{- toYaml . | nindent 8 }}
      {{- end }}
      {{- with .Values.affinity }}
      affinity:
        {{- toYaml . | nindent 8 }}
      {{- end }}
      {{- with .Values.tolerations }}
      tolerations:
        {{- toYaml . | nindent 8 }}
      {{- end }}
{{ end }}<|MERGE_RESOLUTION|>--- conflicted
+++ resolved
@@ -35,13 +35,8 @@
             - secretRef:
                 name: {{ include "keylime.ca.secret.password" . }}
           securityContext:
-<<<<<<< HEAD
-            {{- include "agent.secctx" . | nindent 12 }}
-          image: "{{ .Values.initImage.repository }}:{{ .Values.initImage.tag | default .Chart.AppVersion }}"
-=======
             {{- toYaml .Values.initSecurityContext | nindent 12 }}
           image: '{{- include "agent.initImage.repository" . }}:{{- include "agent.initImage.tag" .}}'
->>>>>>> 685647a1
           imagePullPolicy: {{ .Values.initImage.pullPolicy }}
           volumeMounts:
             - name: certs
